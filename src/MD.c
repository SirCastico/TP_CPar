--- conflicted
+++ resolved
@@ -587,18 +587,6 @@
     // set all accelerations to zero
     memset(a, 0, MAXPART*3*sizeof(double));
 
-<<<<<<< HEAD
-    for (int i = 0; i < N-1; i++) {   // loop over all distinct pairs i,j
-        double pos_i[3] = {r[i][0], r[i][1], r[i][2]};
-        double accel_i[3] = {a[i][0], a[i][1], a[i][2]};
-        for (int j = i+1; j < N; j++) {
-            double rij[3]; // distance of i relative to j
-            
-            //  distance of i relative to j
-            rij[0] = pos_i[0] - r[j][0];
-            rij[1] = pos_i[1] - r[j][1];
-            rij[2] = pos_i[2] - r[j][2];
-=======
     // vector to accumulate the potential calculations
     v4df potential = v4d_set_all(0.0);
     double pot_last_iter = 0.0;
@@ -681,7 +669,6 @@
             rij[0] = pos_i[0] - r[0][j];
             rij[1] = pos_i[1] - r[1][j];
             rij[2] = pos_i[2] - r[2][j];
->>>>>>> fe475ad1
 
             //  dot product of distance
             double rSqd = (rij[0] * rij[0])+(rij[1] * rij[1])+(rij[2] * rij[2]);
@@ -698,30 +685,18 @@
             rij[2] *= f; 
 
             //  from F = ma, where m = 1 in natural units!
-<<<<<<< HEAD
-            accel_i[0] += rij[0] * f;
-            accel_i[1] += rij[1] * f;
-            accel_i[2] += rij[2] * f;
-=======
             accel_i_acc[0] += rij[0];
             accel_i_acc[1] += rij[1];
             accel_i_acc[2] += rij[2];
->>>>>>> fe475ad1
 
             a[0][j] -= rij[0];
             a[1][j] -= rij[1];
             a[2][j] -= rij[2];
         }
-<<<<<<< HEAD
-        a[i][0] = accel_i[0];
-        a[i][1] = accel_i[1];
-        a[i][2] = accel_i[2];
-=======
         // store particle i accelerations
         a[0][i] += accel_i_acc[0] + v4d_h_add(vaccel_ix_acc);
         a[1][i] += accel_i_acc[1] + v4d_h_add(vaccel_iy_acc);
         a[2][i] += accel_i_acc[2] + v4d_h_add(vaccel_iz_acc);
->>>>>>> fe475ad1
     }
 
     return v4d_h_add(potential)+pot_last_iter;
